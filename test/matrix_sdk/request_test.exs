defmodule MatrixSDK.RequestTest do
  use ExUnit.Case, async: true
  alias MatrixSDK.{Request, Auth}

  doctest MatrixSDK.Request

  describe "server administration:" do
    test "spec_versions/1" do
      base_url = "http://test-server.url"
      request = Request.spec_versions(base_url)

      assert request.method == :get
      assert request.base_url == base_url
      assert request.path == "/_matrix/client/versions"
    end

    test "server_discovery/1" do
      base_url = "http://test-server.url"
      request = Request.server_discovery(base_url)

      assert request.method == :get
      assert request.base_url == base_url
      assert request.path == "/.well-known/matrix/client"
    end

    test "server_capabilities/2" do
      base_url = "http://test-server.url"
      token = "token"
      request = Request.server_capabilities(base_url, token)

      assert request.method == :get
      assert request.base_url == base_url
      assert request.path == "/_matrix/client/r0/capabilities"
    end
  end

  describe "session management:" do
    test "login/1" do
      base_url = "http://test-server.url"
      request = Request.login(base_url)

      assert request.method == :get
      assert request.base_url == base_url
      assert request.path == "/_matrix/client/r0/login"
    end

    test "login/2 token authentication" do
      base_url = "http://test-server.url"
      token = "token"
      auth = Auth.login_token(token)

      request = Request.login(base_url, auth)

      assert request.method == :post
      assert request.base_url == base_url
      assert request.path == "/_matrix/client/r0/login"
      assert request.body.type == "m.login.token"
      assert request.body.token == token
    end

    test "login/2 user and password authentication" do
      base_url = "http://test-server.url"
      user = "username"
      password = "password"
      auth = Auth.login_user(user, password)

      request = Request.login(base_url, auth)

      assert request.method == :post
      assert request.base_url == base_url
      assert request.path == "/_matrix/client/r0/login"
      assert request.body.type == "m.login.password"
      assert request.body.identifier.type == "m.id.user"
      assert request.body.identifier.user == user
      assert request.body.password == password
    end

    test "login/3 token authentication with options" do
      base_url = "http://test-server.url"
      token = "token"
      auth = Auth.login_token(token)
      opts = %{device_id: "id", initial_device_display_name: "display name"}

      request = Request.login(base_url, auth, opts)

      assert request.method == :post
      assert request.base_url == base_url
      assert request.path == "/_matrix/client/r0/login"
      assert request.body.type == "m.login.token"
      assert request.body.token == token
      assert request.body.device_id == opts.device_id
      assert request.body.initial_device_display_name == opts.initial_device_display_name
    end

    test "login/3 user and password authentication with options" do
      base_url = "http://test-server.url"
      user = "username"
      password = "password"
      auth = Auth.login_user(user, password)
      opts = %{device_id: "id", initial_device_display_name: "display name"}

      request = Request.login(base_url, auth, opts)

      assert request.method == :post
      assert request.base_url == base_url
      assert request.path == "/_matrix/client/r0/login"
      assert request.body.type == "m.login.password"
      assert request.body.identifier.type == "m.id.user"
      assert request.body.identifier.user == user
      assert request.body.password == password
      assert request.body.device_id == opts.device_id
      assert request.body.initial_device_display_name == opts.initial_device_display_name
    end

    test "logout/2" do
      base_url = "http://test-server.url"
      token = "token"

      request = Request.logout(base_url, token)

      assert request.method == :post
      assert request.base_url == base_url
      assert request.path == "/_matrix/client/r0/logout"
      assert request.headers == [{"Authorization", "Bearer " <> token}]
    end

    test "logout_all/2" do
      base_url = "http://test-server.url"
      token = "token"

      request = Request.logout_all(base_url, token)

      assert request.method == :post
      assert request.base_url == base_url
      assert request.path == "/_matrix/client/r0/logout/all"
      assert request.headers == [{"Authorization", "Bearer " <> token}]
    end
  end

  describe "account registration:" do
    test "register_guest/1" do
      base_url = "http://test-server.url"
      request = Request.register_guest(base_url)

      assert request.method == :post
      assert request.base_url == base_url
      assert request.path == "/_matrix/client/r0/register?kind=guest"
    end

    test "register_guest/2 with options" do
      base_url = "http://test-server.url"
      opts = %{initial_device_display_name: "display name"}

      request = Request.register_guest(base_url, opts)

      assert request.method == :post
      assert request.base_url == base_url
      assert request.path == "/_matrix/client/r0/register?kind=guest"
      assert request.body.initial_device_display_name == opts.initial_device_display_name
    end

    test "register_user/2" do
      base_url = "http://test-server.url"
      password = "password"

      request = Request.register_user(base_url, password)

      assert request.method == :post
      assert request.base_url == base_url
      assert request.path == "/_matrix/client/r0/register"
      assert request.body.auth.type == "m.login.dummy"
      assert request.body.password == password
    end

    test "register_user/3 with options" do
      base_url = "http://test-server.url"
      password = "password"

      opts = %{
        username: "username",
        device_id: "id",
        initial_device_display_name: "display name",
        inhibit_login: true
      }

      request = Request.register_user(base_url, password, opts)

      assert request.method == :post
      assert request.base_url == base_url
      assert request.path == "/_matrix/client/r0/register"
      assert request.body.auth.type == "m.login.dummy"
      assert request.body.password == password
      assert request.body.username == opts.username
      assert request.body.device_id == opts.device_id
      assert request.body.initial_device_display_name == opts.initial_device_display_name
      assert request.body.inhibit_login == opts.inhibit_login
    end

    test "username_availability/2" do
      base_url = "http://test-server.url"
      username = "username"

      request = Request.username_availability(base_url, username)

      assert request.method == :get
      assert request.base_url == base_url
      assert request.path == "/_matrix/client/r0/register/available?username=#{username}"
    end
  end

  describe "account management:" do
    test "change_password/3 token authentication" do
      base_url = "http://test-server.url"
      new_password = "new_password"
      token = "token"
      auth = Auth.login_token(token)

      request = Request.change_password(base_url, new_password, auth)

      assert request.method == :post
      assert request.base_url == base_url
      assert request.path == "/_matrix/client/r0/account/password"
      assert request.body.new_password == new_password
      assert request.body.auth.type == "m.login.token"
      assert request.body.auth.token == token
    end

    test "change_password/3 user and password authentication" do
      base_url = "http://test-server.url"
      new_password = "new_password"
      user = "username"
      password = "password"
      auth = Auth.login_user(user, password)

      request = Request.change_password(base_url, new_password, auth)

      assert request.method == :post
      assert request.base_url == base_url
      assert request.path == "/_matrix/client/r0/account/password"
      assert request.body.new_password == new_password
      assert request.body.auth.type == "m.login.password"
      assert request.body.auth.identifier.type == "m.id.user"
      assert request.body.auth.identifier.user == user
      assert request.body.auth.password == password
    end

    test "change_password/4 token authentication with options" do
      base_url = "http://test-server.url"
      new_password = "new_password"
      token = "token"
      auth = Auth.login_token(token)
      opts = %{logout_devices: true}

      request = Request.change_password(base_url, new_password, auth, opts)

      assert request.method == :post
      assert request.base_url == base_url
      assert request.path == "/_matrix/client/r0/account/password"
      assert request.body.new_password == new_password
      assert request.body.auth.type == "m.login.token"
      assert request.body.auth.token == token
      assert request.body.logout_devices == true
    end

    test "change_password/4 user and password authentication with options" do
      base_url = "http://test-server.url"
      new_password = "new_password"
      user = "username"
      password = "password"
      auth = Auth.login_user(user, password)
      opts = %{logout_devices: true}

      request = Request.change_password(base_url, new_password, auth, opts)

      assert request.method == :post
      assert request.base_url == base_url
      assert request.path == "/_matrix/client/r0/account/password"
      assert request.body.new_password == new_password
      assert request.body.auth.type == "m.login.password"
      assert request.body.auth.identifier.type == "m.id.user"
      assert request.body.auth.identifier.user == user
      assert request.body.auth.password == password
      assert request.body.logout_devices == true
    end
  end

  describe "user contact information:" do
    test "account_3pids/2" do
      base_url = "http://test-server.url"
      token = "token"

      request = Request.account_3pids(base_url, token)

      assert request.method == :get
      assert request.base_url == base_url
      assert request.path == "/_matrix/client/r0/account/3pid"
      assert request.headers == [{"Authorization", "Bearer " <> token}]
    end
  end

  describe "current account information:" do
    test "whoami/2" do
      base_url = "http://test-server.url"
      token = "token"

      request = Request.whoami(base_url, token)

      assert request.method == :get
      assert request.base_url == base_url
      assert request.path == "/_matrix/client/r0/account/whoami"
      assert request.headers == [{"Authorization", "Bearer " <> token}]
    end
  end

  describe "client-server syncing:" do
    test "sync/2" do
      base_url = "http://test-server.url"
      token = "token"

      request = Request.sync(base_url, token)

      assert request.method == :get
      assert request.base_url == base_url
      assert request.path == "/_matrix/client/r0/sync"
      assert request.headers == [{"Authorization", "Bearer " <> token}]
    end

    test "sync/3 with options" do
      base_url = "http://test-server.url"
      token = "token"

      opts = %{
        since: "s123456789",
        filter: "filter",
        full_state: true,
        set_presence: "online",
        timeout: 1000
      }

      request = Request.sync(base_url, token, opts)

      assert request.method == :get
      assert request.base_url == base_url
      assert request.path == "/_matrix/client/r0/sync"

      assert request.query_params == [
               {:filter, opts.filter},
               {:full_state, opts.full_state},
               {:set_presence, opts.set_presence},
               {:since, opts.since},
               {:timeout, opts.timeout}
             ]

      assert request.headers == [{"Authorization", "Bearer " <> token}]
    end
  end

  describe "getting events for a room:" do
    test "room_event/4" do
      base_url = "http://test-server.url"
      token = "token"
      room_id = "!room:test-server.url"
      event_id = "$event"

      request = Request.room_event(base_url, token, room_id, event_id)

      assert request.method == :get
      assert request.base_url == base_url
      assert request.path == "/_matrix/client/r0/rooms/%21room%3Atest-server.url/event/%24event"
      assert request.headers == [{"Authorization", "Bearer " <> token}]
    end

    test "room_state_event/5" do
      base_url = "http://test-server.url"
      token = "token"
      room_id = "!room:test-server.url"
      event_type = "m.room.event"
      state_key = "@user:matrix.org"

      request = Request.room_state_event(base_url, token, room_id, event_type, state_key)

      assert request.method == :get
      assert request.base_url == base_url

      assert request.path ==
               "/_matrix/client/r0/rooms/%21room%3Atest-server.url/state/m.room.event/%40user%3Amatrix.org"

      assert request.headers == [{"Authorization", "Bearer " <> token}]
    end

    test "room_state/3" do
      base_url = "http://test-server.url"
      token = "token"
      room_id = "!room:test-server.url"

      request = Request.room_state(base_url, token, room_id)

      assert request.method == :get
      assert request.base_url == base_url
      assert request.path == "/_matrix/client/r0/rooms/%21room%3Atest-server.url/state"
      assert request.headers == [{"Authorization", "Bearer " <> token}]
    end

    test "room_members/3" do
      base_url = "http://test-server.url"
      token = "token"
      room_id = "!room:test-server.url"

      request = Request.room_members(base_url, token, room_id)

      assert request.method == :get
      assert request.base_url == base_url
      assert request.path == "/_matrix/client/r0/rooms/%21room%3Atest-server.url/members"
      assert request.headers == [{"Authorization", "Bearer " <> token}]
    end

    test "room_members/4 with options" do
      base_url = "http://test-server.url"
      token = "token"
      room_id = "!room:test-server.url"

      opts = %{
        at: "s123456789",
        membership: "join",
        not_membership: "invite"
      }

      request = Request.room_members(base_url, token, room_id, opts)

      assert request.method == :get
      assert request.base_url == base_url
      assert request.path == "/_matrix/client/r0/rooms/%21room%3Atest-server.url/members"
      assert request.headers == [{"Authorization", "Bearer " <> token}]

      assert request.query_params == [
               at: opts.at,
               membership: opts.membership,
               not_membership: opts.not_membership
             ]
    end

    test "room_joined_members/3" do
      base_url = "http://test-server.url"
      token = "token"
      room_id = "!room:test-server.url"

      request = Request.room_joined_members(base_url, token, room_id)

      assert request.method == :get
      assert request.base_url == base_url
      assert request.path == "/_matrix/client/r0/rooms/%21room%3Atest-server.url/joined_members"
      assert request.headers == [{"Authorization", "Bearer " <> token}]
    end

    test "room_messages/5" do
      base_url = "http://test-server.url"
      token = "token"
      room_id = "!room:test-server.url"
      from = "t123456789"
      dir = "f"

      request = Request.room_messages(base_url, token, room_id, from, dir)

      assert request.method == :get
      assert request.base_url == base_url
      assert request.path == "/_matrix/client/r0/rooms/%21room%3Atest-server.url/messages"
      assert request.headers == [{"Authorization", "Bearer " <> token}]
      assert request.query_params == [dir: dir, from: from]
    end

    test "room_messages/6 with options" do
      base_url = "http://test-server.url"
      token = "token"
      room_id = "!room:test-server.url"
      from = "t123456789"
      dir = "f"

      opts = %{to: "t987654321", limit: 10, filter: "filter"}

      request = Request.room_messages(base_url, token, room_id, from, dir, opts)

      assert request.method == :get
      assert request.base_url == base_url
      assert request.path == "/_matrix/client/r0/rooms/%21room%3Atest-server.url/messages"
      assert request.headers == [{"Authorization", "Bearer " <> token}]

      assert request.query_params == [
               dir: dir,
               filter: opts.filter,
               from: from,
               limit: opts.limit,
               to: opts.to
             ]
    end
  end

  describe "sending events to a room:" do
    test "send_state_event/3" do
      base_url = "http://test-server.url"
      token = "token"

      # TODO: test state key in future
      state_event = %{
        content: %{join_rule: "private"},
        room_id: "!someroom:matrix.org",
        state_key: "",
        type: "m.room.join_rules"
      }

      request = Request.send_state_event(base_url, token, state_event)

      assert request.method == :put
      assert request.base_url == base_url
      assert request.headers == [{"Authorization", "Bearer " <> token}]
      assert request.body == %{join_rule: "private"}

      assert request.path ==
               "/_matrix/client/r0/rooms/%21someroom%3Amatrix.org/state/m.room.join_rules/"
    end

    test "send_room_event/3" do
      base_url = "http://test-server.url"
      token = "token"

      room_event = %{
        content: %{body: "Fire! Fire! Fire!", msgtype: "m.text"},
        room_id: "!someroom:matrix.org",
        type: "m.room.message",
        transaction_id: "transaction_id"
      }

      request = Request.send_room_event(base_url, token, room_event)

      assert request.method == :put
      assert request.base_url == base_url
      assert request.headers == [{"Authorization", "Bearer " <> token}]
      assert request.body == %{body: "Fire! Fire! Fire!", msgtype: "m.text"}

      assert request.path ==
               "/_matrix/client/r0/rooms/%21someroom%3Amatrix.org/send/m.room.message/transaction_id"
    end
  end

  describe "room creation:" do
    test "create_room/2" do
      base_url = "http://test-server.url"
      token = "token"

      request = Request.create_room(base_url, token)

      assert request.method == :post
      assert request.base_url == base_url
      assert request.path == "/_matrix/client/r0/createRoom"
      assert request.headers == [{"Authorization", "Bearer " <> token}]
      assert request.body == %{}
    end

    test "create_room/3" do
      base_url = "http://test-server.url"
      token = "token"

      opts = %{
        visibility: "public",
        room_alias_name: "chocolate",
        topic: "Some cool stuff about chocolate."
      }

      request = Request.create_room(base_url, token, opts)

      assert request.method == :post
      assert request.base_url == base_url
      assert request.path == "/_matrix/client/r0/createRoom"
      assert request.headers == [{"Authorization", "Bearer " <> token}]
      assert request.body == opts
    end
  end

  describe "room membership:" do
    test "joined_rooms/2" do
      base_url = "http://test-server.url"
      token = "token"

      request = Request.joined_rooms(base_url, token)

      assert request.method == :get
      assert request.base_url == base_url
      assert request.path == "/_matrix/client/r0/joined_rooms"
      assert request.headers == [{"Authorization", "Bearer " <> token}]
    end

    test "room_invite/4" do
      base_url = "http://test-server.url"
      token = "token"
      room_id = "!someroom:matrix.org"
      user_id = "@user:matrix.org"

      request = Request.room_invite(base_url, token, room_id, user_id)

      assert request.method == :post
      assert request.base_url == base_url
      assert request.path == "/_matrix/client/r0/rooms/%21someroom%3Amatrix.org/invite"
      assert request.headers == [{"Authorization", "Bearer " <> token}]
      assert request.body == %{user_id: user_id}
    end

    test "join_room/3" do
      base_url = "http://test-server.url"
      token = "token"
      room_id = "!someroom:matrix.org"

      request = Request.join_room(base_url, token, room_id)

      assert request.method == :post
      assert request.base_url == base_url
      assert request.path == "/_matrix/client/r0/join/%21someroom%3Amatrix.org"
      assert request.headers == [{"Authorization", "Bearer " <> token}]
    end

    test "join_room/4" do
      base_url = "http://test-server.url"
      token = "token"
      room_id = "!someroom:matrix.org"
      # Example from 0.6.1 docs
      opts = %{
        third_party_signed: %{
          sender: "@alice:example.org",
          mxid: "@bob:example.org",
          token: "random8nonce",
          signatures: %{
            "example.org": %{
              "ed25519:0": "some9signature"
            }
          }
        }
      }

      request = Request.join_room(base_url, token, room_id, opts)

      assert request.method == :post
      assert request.base_url == base_url
      assert request.path == "/_matrix/client/r0/join/%21someroom%3Amatrix.org"
      assert request.headers == [{"Authorization", "Bearer " <> token}]
      assert request.body == opts
    end

    test "leave_room/3" do
      base_url = "http://test-server.url"
      token = "token"
      room_id = "!someroom:matrix.org"

      request = Request.leave_room(base_url, token, room_id)

      assert request.method == :post
      assert request.base_url == base_url
      assert request.path == "/_matrix/client/r0/rooms/%21someroom%3Amatrix.org/leave"
      assert request.headers == [{"Authorization", "Bearer " <> token}]
    end

    test "forget_room/3" do
      base_url = "http://test-server.url"
      token = "token"
      room_id = "!someroom:matrix.org"

      request = Request.forget_room(base_url, token, room_id)

      assert request.method == :post
      assert request.base_url == base_url
      assert request.path == "/_matrix/client/r0/rooms/%21someroom%3Amatrix.org/forget"
      assert request.headers == [{"Authorization", "Bearer " <> token}]
    end

    test "room_kick/4" do
      base_url = "http://test-server.url"
      token = "token"
      room_id = "!someroom:matrix.org"
      user_id = "@user:matrix.org"

      request = Request.room_kick(base_url, token, room_id, user_id)

      assert request.method == :post
      assert request.base_url == base_url
      assert request.path == "/_matrix/client/r0/rooms/%21someroom%3Amatrix.org/kick"
      assert request.headers == [{"Authorization", "Bearer " <> token}]
      assert request.body == %{user_id: user_id}
    end

    test "room_kick/5" do
      base_url = "http://test-server.url"
      token = "token"
      room_id = "!someroom:matrix.org"
      user_id = "@user:matrix.org"
      opt = %{reason: "Eating all the chocolate."}

      request = Request.room_kick(base_url, token, room_id, user_id, opt)

      assert request.method == :post
      assert request.base_url == base_url
      assert request.path == "/_matrix/client/r0/rooms/%21someroom%3Amatrix.org/kick"
      assert request.headers == [{"Authorization", "Bearer " <> token}]
      assert request.body == %{user_id: user_id, reason: opt.reason}
    end

    test "room_ban/4" do
      base_url = "http://test-server.url"
      token = "token"
      room_id = "!someroom:matrix.org"
      user_id = "@user:matrix.org"

      request = Request.room_ban(base_url, token, room_id, user_id)

      assert request.method == :post
      assert request.base_url == base_url
      assert request.path == "/_matrix/client/r0/rooms/%21someroom%3Amatrix.org/ban"
      assert request.headers == [{"Authorization", "Bearer " <> token}]
      assert request.body == %{user_id: user_id}
    end

    test "room_ban/5" do
      base_url = "http://test-server.url"
      token = "token"
      room_id = "!someroom:matrix.org"
      user_id = "@user:matrix.org"
      opt = %{reason: "Eating all the chocolate."}

      request = Request.room_ban(base_url, token, room_id, user_id, opt)

      assert request.method == :post
      assert request.base_url == base_url
      assert request.path == "/_matrix/client/r0/rooms/%21someroom%3Amatrix.org/ban"
      assert request.headers == [{"Authorization", "Bearer " <> token}]
      assert request.body == %{user_id: user_id, reason: opt.reason}
    end

    test "room_unban/4" do
      base_url = "http://test-server.url"
      token = "token"
      room_id = "!someroom:matrix.org"
      user_id = "@user:matrix.org"

      request = Request.room_unban(base_url, token, room_id, user_id)

      assert request.method == :post
      assert request.base_url == base_url
      assert request.path == "/_matrix/client/r0/rooms/%21someroom%3Amatrix.org/unban"
      assert request.headers == [{"Authorization", "Bearer " <> token}]
      assert request.body == %{user_id: user_id}
    end
  end

  describe "room discovery and visibility:" do
    test "room_visibility/2" do
      base_url = "http://test-server.url"
      room_id = "!room:test-server.url"

      request = Request.room_visibility(base_url, room_id)

      assert request.method == :get
      assert request.base_url == base_url
      assert request.path == "/_matrix/client/r0/directory/list/room/%21room%3Atest-server.url"
    end

    test "room_visibility/4" do
      base_url = "http://test-server.url"
      token = "token"
      room_id = "!room:test-server.url"
      visibility = "public"

      request = Request.room_visibility(base_url, token, room_id, visibility)

      assert request.method == :put
      assert request.base_url == base_url
      assert request.path == "/_matrix/client/r0/directory/list/room/%21room%3Atest-server.url"
      assert request.headers == [{"Authorization", "Bearer " <> token}]
      assert request.body == %{visibility: visibility}
    end

    test "public_rooms/1" do
      base_url = "http://test-server.url"
      request = Request.public_rooms(base_url)

      assert request.method == :get
      assert request.base_url == base_url
      assert request.path == "/_matrix/client/r0/publicRooms"
    end

    test "public_rooms/2 with options" do
      base_url = "http://test-server.url"
      opts = %{limit: 10, since: "t123456789", server: "server"}
      request = Request.public_rooms(base_url, opts)

      assert request.method == :get
      assert request.base_url == base_url
      assert request.path == "/_matrix/client/r0/publicRooms"

      assert request.query_params == [
               limit: opts.limit,
               server: opts.server,
               since: opts.since
             ]
    end

    test "public_rooms/3" do
      base_url = "http://test-server.url"
      token = "token"
      filters = %{limit: 10, since: "t123456789"}
      request = Request.public_rooms(base_url, token, filters)

      assert request.method == :post
      assert request.base_url == base_url
      assert request.path == "/_matrix/client/r0/publicRooms"
      assert request.headers == [{"Authorization", "Bearer " <> token}]
      assert request.body == filters
    end

    test "public_rooms/4" do
      base_url = "http://test-server.url"
      token = "token"
      filters = %{limit: 10, since: "t123456789"}
      server = "server"
      request = Request.public_rooms(base_url, token, filters, server)

      assert request.method == :post
      assert request.base_url == base_url
      assert request.path == "/_matrix/client/r0/publicRooms"
      assert request.headers == [{"Authorization", "Bearer " <> token}]
      assert request.body == filters
      assert request.query_params == [server: server]
    end
  end

<<<<<<< HEAD
  describe "user directory search:" do
    test "user_directory_search/3" do
      base_url = "http://test-server.url"
      token = "token"
      search_term = "mickey"
      request = Request.user_directory_search(base_url, token, search_term)

      assert request.method == :post
      assert request.base_url == base_url
      assert request.path == "/_matrix/client/r0/user_directory/search"
      assert request.headers == [{"Authorization", "Bearer " <> token}]
      assert request.body == %{search_term: search_term}
    end

    test "user_directory_search/4 only language option" do
      base_url = "http://test-server.url"
      token = "token"
      search_term = "mickey"
      language = "en-US"
      options = %{language: language}
      request = Request.user_directory_search(base_url, token, search_term, options)

      assert request.method == :post
      assert request.base_url == base_url
      assert request.path == "/_matrix/client/r0/user_directory/search"

      assert request.headers == [
               {"Authorization", "Bearer " <> token},
               {"Accept-Language", language}
             ]

      assert request.body == %{search_term: search_term}
    end

    test "user_directory_search/4 only limit option" do
      base_url = "http://test-server.url"
      token = "token"
      search_term = "mickey"
      limit = 42
      options = %{limit: limit}
      request = Request.user_directory_search(base_url, token, search_term, options)

      assert request.method == :post
      assert request.base_url == base_url
      assert request.path == "/_matrix/client/r0/user_directory/search"
      assert request.headers == [{"Authorization", "Bearer " <> token}]
      assert request.body == %{search_term: search_term, limit: limit}
    end

    test "user_directory_search/4 both language and limit options" do
      base_url = "http://test-server.url"
      token = "token"
      search_term = "mickey"
      limit = 42
      language = "en-US"
      options = %{limit: limit, language: language}
      request = Request.user_directory_search(base_url, token, search_term, options)

      assert request.method == :post
      assert request.base_url == base_url
      assert request.path == "/_matrix/client/r0/user_directory/search"

      assert request.headers == [
               {"Authorization", "Bearer " <> token},
               {"Accept-Language", language}
             ]

      assert request.body == %{search_term: search_term, limit: limit}
    end

    test "user_directory_search/4 garbage options" do
      base_url = "http://test-server.url"
      token = "token"
      search_term = "mickey"
      options = %{foo: "bar", bar: "foo"}
      request = Request.user_directory_search(base_url, token, search_term, options)

      assert request.method == :post
      assert request.base_url == base_url
      assert request.path == "/_matrix/client/r0/user_directory/search"
      assert request.headers == [{"Authorization", "Bearer " <> token}]
      assert request.body == %{search_term: search_term}
=======
  describe "user profile:" do
    test "set_display_name/4" do
      base_url = "http://test-server.url"
      token = "token"
      user_id = "@user:matrix.org"
      display_name = "mickey"
      request = Request.set_display_name(base_url, token, user_id, display_name)

      assert request.method == :put
      assert request.base_url == base_url
      assert request.path == "/_matrix/client/r0/profile/%40user%3Amatrix.org/displayname"
      assert request.headers == [{"Authorization", "Bearer " <> token}]
      assert request.body == %{displayname: display_name}
    end

    test "display_name/2" do
      base_url = "http://test-server.url"
      user_id = "@user:matrix.org"
      request = Request.display_name(base_url, user_id)

      assert request.method == :get
      assert request.base_url == base_url
      assert request.path == "/_matrix/client/r0/profile/%40user%3Amatrix.org/displayname"
    end

    test "set_avatar_url/4" do
      base_url = "http://test-server.url"
      token = "token"
      user_id = "@user:matrix.org"
      avatar_url = "mxc://matrix.org/wefh34uihSDRGhw34"
      request = Request.set_avatar_url(base_url, token, user_id, avatar_url)

      assert request.method == :put
      assert request.base_url == base_url
      assert request.path == "/_matrix/client/r0/profile/%40user%3Amatrix.org/avatar_url"
      assert request.headers == [{"Authorization", "Bearer " <> token}]
      assert request.body == %{avatar_url: avatar_url}
    end

    test "avatar_url/2" do
      base_url = "http://test-server.url"
      user_id = "@user:matrix.org"
      request = Request.avatar_url(base_url, user_id)

      assert request.method == :get
      assert request.base_url == base_url
      assert request.path == "/_matrix/client/r0/profile/%40user%3Amatrix.org/avatar_url"
    end

    test "user_profile/2" do
      base_url = "http://test-server.url"
      user_id = "@user:matrix.org"
      request = Request.user_profile(base_url, user_id)

      assert request.method == :get
      assert request.base_url == base_url
      assert request.path == "/_matrix/client/r0/profile/%40user%3Amatrix.org"
>>>>>>> 0a3bab6c
    end
  end
end<|MERGE_RESOLUTION|>--- conflicted
+++ resolved
@@ -828,7 +828,6 @@
     end
   end
 
-<<<<<<< HEAD
   describe "user directory search:" do
     test "user_directory_search/3" do
       base_url = "http://test-server.url"
@@ -911,7 +910,9 @@
       assert request.path == "/_matrix/client/r0/user_directory/search"
       assert request.headers == [{"Authorization", "Bearer " <> token}]
       assert request.body == %{search_term: search_term}
-=======
+    end
+  end
+
   describe "user profile:" do
     test "set_display_name/4" do
       base_url = "http://test-server.url"
@@ -969,7 +970,6 @@
       assert request.method == :get
       assert request.base_url == base_url
       assert request.path == "/_matrix/client/r0/profile/%40user%3Amatrix.org"
->>>>>>> 0a3bab6c
     end
   end
 end