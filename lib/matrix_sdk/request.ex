--- conflicted
+++ resolved
@@ -1177,7 +1177,6 @@
   end
 
   @doc """
-<<<<<<< HEAD
   Returns a `%Request{}` struct used to search for users.
 
   ## Examples
@@ -1236,7 +1235,10 @@
       path: "/_matrix/client/r0/user_directory/search",
       headers: [{"Authorization", "Bearer " <> token}] ++ headers,
       body: Map.put(body, :search_term, search_term)
-=======
+    }
+  end
+
+  """
   Returns a `%Request{}` struct used to set the display name for a user.
 
   ## Examples
@@ -1250,6 +1252,7 @@
         path: "/_matrix/client/r0/profile/%40user%3Amatrix.org/displayname",
       }
   """
+
   @spec set_display_name(base_url, binary, binary, binary) :: t
   def set_display_name(base_url, token, user_id, display_name) do
     encoded_user_id = URI.encode_www_form(user_id)
@@ -1356,7 +1359,6 @@
       method: :get,
       base_url: base_url,
       path: "/_matrix/client/r0/profile/#{encoded_user_id}"
->>>>>>> 0a3bab6c
     }
   end
 end