--- conflicted
+++ resolved
@@ -580,7 +580,6 @@
   end
 
   @doc """
-<<<<<<< HEAD
   Searches for users based on search term.
 
   ## Examples
@@ -594,13 +593,17 @@
   def user_directory_search(base_url, token, search_term, opts \\ %{}) do
     base_url
     |> Request.user_directory_search(token, search_term, opts)
-=======
+    |> @http_client.do_request()
+  end
+
+  """
   Sets the display name for a user.
 
   ## Examples
 
       MatrixSDK.API.set_display_name("https://matrix.org", "token", "@user:matrix.org", "mickey")
   """
+
   @spec set_display_name(Request.base_url(), binary, binary, binary) :: HTTPClient.result()
   def set_display_name(base_url, token, user_id, display_name) do
     base_url
@@ -661,7 +664,6 @@
   def user_profile(base_url, user_id) do
     base_url
     |> Request.user_profile(user_id)
->>>>>>> 0a3bab6c
     |> @http_client.do_request()
   end
 end